--- conflicted
+++ resolved
@@ -20,6 +20,7 @@
 from unipercept.model import ModelFactory
 
 from unipercept.integrations.wandb_integration import WANDB_RUN_PREFIX, read_run as _read_run_wandb
+
 if T.TYPE_CHECKING:
     import torch.types
 
@@ -74,9 +75,7 @@
     Read a model from W7B. Prefix wandb-run://entity/project/name
     """
 
-<<<<<<< HEAD
     run = _read_run_wandb(path)
-=======
     import wandb
     from wandb.sdk.wandb_run import Run
 
@@ -88,17 +87,12 @@
     wandb_api = wandb.Api()
     run: Run = wandb_api.run(run_name)
 
->>>>>>> 0286fbb8
     model_artifact_name = f"{run.entity}/{run.project}/{run.id}-model:latest/model.safetensors"
+
+    _logger.info("Downloading model artifact %s", model_artifact_name)
     local_path = file_io.get_local_path(f"wandb-artifact://{model_artifact_name}")
 
-<<<<<<< HEAD
-    _logger.info("Downloading model artifact %s", model_artifact_name)
-
-    return file_io.get_local_path(f"wandb-artifact://{model_artifact_name}")
-=======
     return local_path
->>>>>>> 0286fbb8
 
 
 ##########################
