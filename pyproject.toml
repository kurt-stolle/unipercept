[build-system]
requires = ["setuptools>=61.0"]
build-backend = "setuptools.build_meta"

[project]
name = "unipercept"
description = "UniPecept: A unified framework for perception tasks focusing on research applications that require a high degree of flexibility and customization."
readme = "README.md"
requires-python = ">=3.11"
keywords = [
    "perception",
    "computer vision",
    "deep learning",
    "object detection",
    "instance segmentation",
    "semantic segmentation",
]
authors = [{ name = "Kurt Stolle", email = "k.h.w.stolle@gmail.com" }]
classifiers = [
    "Development Status :: 4 - Beta",
    "Programming Language :: Python",
    "Programming Language :: Python :: 3.11",
    "Programming Language :: Python :: Implementation :: CPython",
]
dependencies = [
    "evaluators >= 1.0.1",
    "tensordict >= 0.2.1",
    "einops >= 0.7.0",
    "timm >= 0.6.14",
    "bullet >= 2.2.0",
    "accelerate",
    "statistics",
    "h5py",
    "opencv-python",
    "omegaconf",
    "hydra-core",
    "unitrack",
    "iopath",
    "torchdata",
    "fvcore",
    "seaborn",
    "matplotlib",
    "tabulate",
    "termcolor",
    "pycocotools",
    "ftfy",
]
dynamic = ["version"]

[project.scripts]
unipercept = "unipercept.cli:__main__"

[tool.setuptools]
include-package-data = false

[tool.setuptools.package-data]
unipercept = ["py.typed"]

[tool.setuptools.dynamic]
version = { attr = "unipercept.__version__" }

[tool.setuptools.packages.find]
where = ["sources"]
include = ["uni*"]
exclude = ["tests"]
namespaces = false

[project.optional-dependencies]
notebooks = [
    "jupyterlab",
    "ipywidgets",
    "ipykernel",
    "ipython-autotime",
    "matplotlib",
    "seaborn",
]
<<<<<<< HEAD
docs = ["sphinx", "sphinx-rtd-theme"]
=======
docs = ["sphinx", "sphinx-rtd-theme", "numpydoc"]
>>>>>>> 0286fbb8
tests = [
    "hypothesis",
    "bandit[toml]",
    "black>=23.10.0",
    "check-manifest",
    "flake8",
    "flake8-bugbear",
    "flake8-docstrings",
    "flake8-formatter_junit_xml",
    "flake8-import-conventions",
    "flake8-unused-arguments",
    "flake8-comprehensions",
    "flake8-errmsg",
    "flake8-logging-format",
    "flake8-pie",
    "flake8-pyi",
    "flake8-pytest-style",
    "flake8-return",
    "flake8-2020",
    "flake8-executable",
    "flake8-simplify",
    "flake8-black",
    "flake8-pyproject",
    "pre-commit",
    "pygrep",
    "isort",
    "pandas-vet",
    "refurb",
    "pylint",
    "pylint_junit",
    "pytest",
    "pytest-sugar",
    "pytest-xdist",
    "pytest-benchmark",
    "pytest-cov",
    "pytest-mock",
    "pytest-runner",
    "pytest-github-actions-annotate-failures",
    "shellcheck-py",
    "pylint",
    "mypy",
    "autoflake",
    "pydocstyle",
    "pyre-check",
    "pydocstringformatter",
    "pyrefact",
    "pyflakes",
    "mccabe",
]

[tool.pydocstringformatter]
write = true
strip-whitespaces = true
split-summary-body = false
numpydoc-section-hyphen-length = false

[tool.bandit]
exclude_dirs = [
    "build",
    "dist",
    "tests",
    "scripts",
    "configs",
    "docs",
    "output",
    "datasets",
    "dependencies",
    "benchmarks",
]
number = 4
recursive = true
targets = "sources"

[tool.black]
line-length = 88
fast = true
target-version = ['py311']

[tool.coverage.run]
branch = true

[tool.coverage.report]
fail_under = 100

[tool.flake8]
<<<<<<< HEAD
max-complexity = 20
max-line-length = 80
select = "F,E,W,B,"
ignore = ["E722", "B001", "W503", "E203"]
=======
docstring-convention = "numpy"
max-complexity = 50
max-line-length = 120
extend-select = [
    "F",    # flake8
    "B",    # flake8-bugbear
    "B901", # 
    "B902", # 
    "B903", #
    "BLK",  # flake8-black
    "C",    # mccabe
    "I",    # isort
    "ARG",  # flake8-unused-arguments
    "C4",   # flake8-comprehensions
    "EM",   # flake8-errmsg
    "ICN",  # flake8-import-conventions
    "G",    # flake8-logging-format
    "PGH",  # pygrep-hooks
    "PIE",  # flake8-pie
    "PL",   # pylint
    "PT",   # flake8-pytest-style
    "PTH",  # flake8-use-pathlib
    "RET",  # flake8-return
    "SIM",  # flake8-simplify
    "T20",  # flake8-print
    "UP",   # pyupgrade
    "YTT",  # flake8-2020
    "EXE",  # flake8-executable
    "NPY",  # NumPy specific rules
    "PD",   # pandas-vet
    "FURB", # refurb
    "PYI",  # flake8-pyi
]

extend-ignore = [
    # "E203", # whitespace before ':'
    # "E501", # line too long
    # "E722", # do not use bare 'except'
    # "W503", # line break before binary operator
    "B001", # assert used
    "D200", # One-line docstring should fit on one line with quotes
]
select = "F,E,W,B,D,B901,B902,B903"
>>>>>>> 0286fbb8
exclude = [
    ".eggs",
    ".git",
    ".tox",
    "nssm",
    "obj",
    "out",
    "packages",
    "pywin32",
    "tests",
    "swagger_client",
    # "*.pyi",
]
<<<<<<< HEAD
extend-ignore = ["E203", "E501", "E704"]
extend-select = ["B901", "B902", "B903", "B904", "B905", "B906", "B907", "B950"]
=======
>>>>>>> 0286fbb8
per-file-ignores = """
    __init__.py: F401, F403
    __init__.pyi: F401, F403
    tests/**: T20
    tests/**/conftest.py: F401, F403, E402
"""


[tool.pyright]
include = ["sources"]
reportPrivateImportUsage = false
reportMissingImports = true
reportMissingTypeStubs = false
strictListInference = true
strictSetInference = true
reportImportCycles = true
reportMatchNotExhaustive = true
reportShadowedImports = true
reportImplicitOverride = "warning"
pythonVersion = "3.11"
pythonPlatform = "Linux"
exclude = ["datasets", "dependencies", "output", "**/prototypes"]
executionEnvironments = [{ root = "sources" }]

[tool.autoflake]
check = true
exclude = ["configs/**/*"]
imports = [
    "requests",
    "torch",
    "torchvision",
    "tensordict",
    "unitrack",
    "unicore",
    "evaluators",
    "tensordict",
    "einops",
    "timm",
]
recursive = true
ignore_init_module_imports = true
expand_star_imports = true

[tool.pytest.ini_options]
addopts = "--doctest-modules -m 'not integration' -m 'not gpu' --benchmark-disable"
pythonpath = ["sources"]
testpaths = "tests"
junit_family = "xunit2"
junit_suite_name = "tests"
markers = [
    "integration: marks as integration test",
    "notebooks: marks as notebook test",
    "gpu: marks as gpu test",
    "slow: marks tests as slow",
    "unit: fast offline tests",
]

[tool.pylint]
extension-pkg-whitelist = [
    "numpy",
    "torch",
    "cv2",
    "pyodbc",
    "pydantic",
    "ciso8601",
    "netcdf4",
    "scipy",
]
ignore = "CVS"
ignore-patterns = "test.*?py,conftest.py"
init-hook = 'import sys; sys.setrecursionlimit(4 * sys.getrecursionlimit())'
jobs = 0
limit-inference-results = 100
persistent = "yes"
suggestion-mode = "yes"
unsafe-load-any-extension = "no"
include = ["sources"]

[tool.pylint.'MESSAGES CONTROL']
enable = "c-extension-no-member"

[tool.pylint.'REPORTS']
evaluation = "10.0 - ((float(5 * error + warning + refactor + convention) / statement) * 10)"
output-format = "text"
reports = "no"
score = "yes"

[tool.pylint.'REFACTORING']
max-nested-blocks = 5
never-returning-functions = "sys.exit"

[tool.pylint.'BASIC']
argument-naming-style = "snake_case"
attr-naming-style = "snake_case"
bad-names = ["foo", "bar"]
class-attribute-naming-style = "any"
class-naming-style = "PascalCase"
const-naming-style = "UPPER_CASE"
docstring-min-length = -1
function-naming-style = "snake_case"
good-names = ["i", "j", "k", "ex", "Run", "_"]
include-naming-hint = "yes"
inlinevar-naming-style = "any"
method-naming-style = "snake_case"
module-naming-style = "any"
no-docstring-rgx = "^_"
property-classes = "abc.abstractproperty"
variable-naming-style = "snake_case"

[tool.pylint.'FORMAT']
ignore-long-lines = "^\\s*(# )?.*['\"]?<?https?://\\S+>?"
indent-after-paren = 4
indent-string = '    '
max-line-length = 88
max-module-lines = 1000
single-line-class-stmt = "no"
single-line-if-stmt = "no"

[tool.pylint.'LOGGING']
logging-format-style = "old"
logging-modules = "logging"

[tool.pylint.'MISCELLANEOUS']
notes = ["FIXME", "XXX", "TODO"]

[tool.pylint.'SIMILARITIES']
ignore-comments = "yes"
ignore-docstrings = "yes"
ignore-imports = "yes"
min-similarity-lines = 7

[tool.pylint.'SPELLING']
max-spelling-suggestions = 4
spelling-store-unknown-words = "no"

[tool.pylint.'STRING']
check-str-concat-over-line-jumps = "no"

[tool.pylint.'TYPECHECK']
contextmanager-decorators = "contextlib.contextmanager"
generated-members = "numpy.*,np.*,pyspark.sql.functions,collect_list"
ignore-mixin-members = "yes"
ignore-none = "yes"
ignore-on-opaque-inference = "yes"
ignored-classes = "optparse.Values,thread._local,_thread._local,numpy,torch,swagger_client"
ignored-modules = "numpy,torch,swagger_client,netCDF4,scipy"
missing-member-hint = "yes"
missing-member-hint-distance = 1
missing-member-max-choices = 1

[tool.pylint.'VARIABLES']
additional-builtins = "dbutils"
allow-global-unused-variables = "yes"
callbacks = ["cb_", "_cb"]
dummy-variables-rgx = "_+$|(_[a-zA-Z0-9_]*[a-zA-Z0-9]+?$)|dummy|^ignored_|^unused_"
ignored-argument-names = "_.*|^ignored_|^unused_"
init-import = "no"
redefining-builtins-modules = "six.moves,past.builtins,future.builtins,builtins,io"

[tool.pylint.'CLASSES']
defining-attr-methods = ["__init__", "__new__", "setUp", "__post_init__"]
exclude-protected = ["_asdict", "_fields", "_replace", "_source", "_make"]
valid-classmethod-first-arg = "cls"
valid-metaclass-classmethod-first-arg = "cls"

[tool.pylint.'DESIGN']
max-args = 5
max-attributes = 7
max-bool-expr = 5
max-branches = 12
max-locals = 15
max-parents = 7
max-public-methods = 20
max-returns = 6
max-statements = 50
min-public-methods = 2

[tool.pylint.'IMPORTS']
allow-wildcard-with-all = "no"
analyse-fallback-blocks = "no"
deprecated-modules = "optparse,tkinter.tix"

[tool.pylint.'EXCEPTIONS']
overgeneral-exceptions = ["BaseException", "Exception"]

[tool.isort]
profile = "black"
required-imports = ["from __future__ import annotations"]

[tool.mypy]
python_version = "3.11"
strict = true
disallow_untyped_defs = false
warn_unused_ignores = true
check_untyped_defs = false
no_implicit_optional = true
inclulde = ["sources"]<|MERGE_RESOLUTION|>--- conflicted
+++ resolved
@@ -3,10 +3,6 @@
 build-backend = "setuptools.build_meta"
 
 [project]
-name = "unipercept"
-description = "UniPecept: A unified framework for perception tasks focusing on research applications that require a high degree of flexibility and customization."
-readme = "README.md"
-requires-python = ">=3.11"
 keywords = [
     "perception",
     "computer vision",
@@ -15,6 +11,10 @@
     "instance segmentation",
     "semantic segmentation",
 ]
+name = "unipercept"
+description = "UniPecept: A unified framework for perception tasks focusing on research applications that require a high degree of flexibility and customization."
+readme = "README.md"
+requires-python = ">=3.11"
 authors = [{ name = "Kurt Stolle", email = "k.h.w.stolle@gmail.com" }]
 classifiers = [
     "Development Status :: 4 - Beta",
@@ -66,19 +66,7 @@
 namespaces = false
 
 [project.optional-dependencies]
-notebooks = [
-    "jupyterlab",
-    "ipywidgets",
-    "ipykernel",
-    "ipython-autotime",
-    "matplotlib",
-    "seaborn",
-]
-<<<<<<< HEAD
-docs = ["sphinx", "sphinx-rtd-theme"]
-=======
-docs = ["sphinx", "sphinx-rtd-theme", "numpydoc"]
->>>>>>> 0286fbb8
+
 tests = [
     "hypothesis",
     "bandit[toml]",
@@ -128,6 +116,15 @@
     "pyflakes",
     "mccabe",
 ]
+notebooks = [
+    "jupyterlab",
+    "ipywidgets",
+    "ipykernel",
+    "ipython-autotime",
+    "matplotlib",
+    "seaborn",
+]
+docs = ["sphinx", "sphinx-rtd-theme", "numpydoc"]
 
 [tool.pydocstringformatter]
 write = true
@@ -164,15 +161,9 @@
 fail_under = 100
 
 [tool.flake8]
-<<<<<<< HEAD
-max-complexity = 20
-max-line-length = 80
-select = "F,E,W,B,"
-ignore = ["E722", "B001", "W503", "E203"]
-=======
 docstring-convention = "numpy"
 max-complexity = 50
-max-line-length = 120
+max-line-length = 80
 extend-select = [
     "F",    # flake8
     "B",    # flake8-bugbear
@@ -203,7 +194,12 @@
     "FURB", # refurb
     "PYI",  # flake8-pyi
 ]
-
+per-file-ignores = """
+    __init__.py: F401, F403
+    __init__.pyi: F401, F403
+    tests/**: T20
+    tests/**/conftest.py: F401, F403, E402
+"""
 extend-ignore = [
     # "E203", # whitespace before ':'
     # "E501", # line too long
@@ -212,8 +208,6 @@
     "B001", # assert used
     "D200", # One-line docstring should fit on one line with quotes
 ]
-select = "F,E,W,B,D,B901,B902,B903"
->>>>>>> 0286fbb8
 exclude = [
     ".eggs",
     ".git",
@@ -227,17 +221,6 @@
     "swagger_client",
     # "*.pyi",
 ]
-<<<<<<< HEAD
-extend-ignore = ["E203", "E501", "E704"]
-extend-select = ["B901", "B902", "B903", "B904", "B905", "B906", "B907", "B950"]
-=======
->>>>>>> 0286fbb8
-per-file-ignores = """
-    __init__.py: F401, F403
-    __init__.pyi: F401, F403
-    tests/**: T20
-    tests/**/conftest.py: F401, F403, E402
-"""
 
 
 [tool.pyright]
