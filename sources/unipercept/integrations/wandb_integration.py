--- conflicted
+++ resolved
@@ -15,12 +15,8 @@
 import typing_extensions as TX
 import wandb
 
-<<<<<<< HEAD
-from unipercept import file_io
-=======
 from unipercept import file_io, read_config
 from unipercept.config import get_env
->>>>>>> 0286fbb8
 from unipercept.engine import EngineParams
 from unipercept.engine.callbacks import CallbackDispatcher, Signal, State
 from unipercept.log import get_logger
@@ -114,7 +110,9 @@
     """
 
     watch_model: WandBWatchMode | None | str = D.field(
-        default_factory=lambda: get_env(str, "UNIPERCEPT_WANDB_WATCH_ENABLED", default=WandBWatchMode.ALL.value)
+        default_factory=lambda: get_env(
+            str, "UNIPERCEPT_WANDB_WATCH_ENABLED", default=WandBWatchMode.ALL.value
+        )
     )
     watch_steps: int | None = D.field(
         default_factory=lambda: get_env(int, "UNIPERCEPT_WANDB_WATCH_INTERVAL"),
@@ -125,14 +123,24 @@
             )
         },
     )
-    upload_config: bool = D.field(default_factory=lambda: get_env(bool, "UNIPERCEPT_WANDB_UPLOAD_CONFIG", default=True))
-    upload_code: bool = D.field(default_factory=lambda: get_env(bool, "UNIPERCEPT_WANDB_UPLOAD_CODE", default=True))
+    upload_config: bool = D.field(
+        default_factory=lambda: get_env(
+            bool, "UNIPERCEPT_WANDB_UPLOAD_CONFIG", default=True
+        )
+    )
+    upload_code: bool = D.field(
+        default_factory=lambda: get_env(
+            bool, "UNIPERCEPT_WANDB_UPLOAD_CODE", default=True
+        )
+    )
     model_history: int = 1
     state_history: int = 1
     inference_history: int = 0
     tabulate_inference_timings: bool = False
 
-    _session_id: str | None = D.field(default=None, init=False)  # set when tracking begins
+    _session_id: str | None = D.field(
+        default=None, init=False
+    )  # set when tracking begins
 
     @property
     def session_id(self) -> str:
@@ -156,23 +164,45 @@
     @skip_no_run
     @on_main_process()
     def on_trackers_setup(
-        self, params: EngineParams, state: State, control: Signal, *, session_id: str, config_path: str, **kwargs
+        self,
+        params: EngineParams,
+        state: State,
+        control: Signal,
+        *,
+        session_id: str,
+        config_path: str,
+        **kwargs,
     ):
         self._session_id = session_id
 
         _logger.info("Tracking current experiment to WandB run %s", self.run.name)
 
         if self.upload_code:
-            self.run.log_code("./sources", include_fn=lambda path, root: path.endswith(".py"))
+            self.run.log_code(
+                "./sources", include_fn=lambda path, root: path.endswith(".py")
+            )
         if self.upload_config:
-            assert file_io.isfile(config_path), f"Config file {config_path} does not exist!"
-            self.run.log_artifact(config_path, type=ArtifactType.CONFIG.value, name=f"{self.run.id}-config")
+            assert file_io.isfile(
+                config_path
+            ), f"Config file {config_path} does not exist!"
+            self.run.log_artifact(
+                config_path,
+                type=ArtifactType.CONFIG.value,
+                name=f"{self.run.id}-config",
+            )
 
     @TX.override
     @skip_no_run
     @on_main_process()
     def on_save(
-        self, params: EngineParams, state: State, control: Signal, *, model_path: str, state_path: str, **kwargs
+        self,
+        params: EngineParams,
+        state: State,
+        control: Signal,
+        *,
+        model_path: str,
+        state_path: str,
+        **kwargs,
     ):
         if self.model_history > 0:
             self._log_model(model_path)
@@ -199,12 +229,22 @@
 
     @TX.override
     @skip_no_run
-    def on_train_begin(self, params: EngineParams, state: State, control: Signal, *, model: nn.Module, **kwargs):
+    def on_train_begin(
+        self,
+        params: EngineParams,
+        state: State,
+        control: Signal,
+        *,
+        model: nn.Module,
+        **kwargs,
+    ):
         if self.watch_model is not None:
             self.run.watch(
                 model,
                 log=WandBWatchMode(self.watch_model).value,
-                log_freq=self.watch_steps if self.watch_steps is not None else params.logging_steps,
+                log_freq=self.watch_steps
+                if self.watch_steps is not None
+                else params.logging_steps,
                 log_graph=True,
             )
 
@@ -215,7 +255,8 @@
             self.run.log_model(model_path, name=f"{self.run.id}-model")
 
             artifact = wandb.Api().artifact(
-                f"{self.run.entity}/{self.run.project_name()}/{name}:latest", type=ArtifactType.MODEL.value
+                f"{self.run.entity}/{self.run.project_name()}/{name}:latest",
+                type=ArtifactType.MODEL.value,
             )
             artifact_historic_delete(artifact, self.model_history)
         except Exception as err:
@@ -238,7 +279,9 @@
 
             artifact_historic_delete(artifact, self.state_history)
         except Exception as err:
-            _logger.warning(f"Failed to log state to WandB self.run {self.run.name}: {err}")
+            _logger.warning(
+                f"Failed to log state to WandB self.run {self.run.name}: {err}"
+            )
 
     def _log_profiling(self, key: str, timings: ProfileAccumulator):
         run = wandb.run
@@ -257,7 +300,9 @@
 
             artifact_historic_delete(artifact, self.inference_history)
         except Exception as err:
-            _logger.warning(f"Failed to log inference to WandB run {self.run.name}: {err}")
+            _logger.warning(
+                f"Failed to log inference to WandB run {self.run.name}: {err}"
+            )
 
 
 #######################
